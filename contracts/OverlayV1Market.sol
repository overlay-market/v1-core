--- conflicted
+++ resolved
@@ -85,37 +85,32 @@
     }
 
     // events for core functions
-    event Build(
-        address indexed sender, // address that initiated build (owns position)
-        uint256 positionId, // id of built position
-        uint256 oi, // oi of position at build
-        uint256 debt, // debt of position at build
-        bool isLong, // whether is long or short
-        uint256 price // entry price
-    );
-    event Unwind(
-        address indexed sender, // address that initiated unwind (owns position)
-        uint256 positionId, // id of unwound position
-        uint256 fraction, // fraction of position unwound
-        int256 mint, // total amount minted/burned (+/-) at unwind
-        uint256 price // exit price
-    );
-    event Liquidate(
-        address indexed sender, // address that initiated liquidate
-        address indexed owner, // address that owned the liquidated position
-        uint256 positionId, // id of the liquidated position
-        int256 mint, // total amount burned (-) at liquidate
-        uint256 price // liquidation price
-    );
-    event EmergencyWithdraw(
-        address indexed sender, // address that initiated withdraw (owns position)
-        uint256 positionId, // id of withdrawn position
-        uint256 collateral // total amount of collateral withdrawn
-    );
+    event Build( // address that initiated build (owns position)
+        // id of built position
+        // oi of position at build
+        // debt of position at build
+        // whether is long or short
+        // entry price
+    address indexed sender, uint256 positionId, uint256 oi, uint256 debt, bool isLong, uint256 price);
+    event Unwind( // address that initiated unwind (owns position)
+        // id of unwound position
+        // fraction of position unwound
+        // total amount minted/burned (+/-) at unwind
+        // exit price
+    address indexed sender, uint256 positionId, uint256 fraction, int256 mint, uint256 price);
+    event Liquidate( // address that initiated liquidate
+        // address that owned the liquidated position
+        // id of the liquidated position
+        // total amount burned (-) at liquidate
+        // liquidation price
+    address indexed sender, address indexed owner, uint256 positionId, int256 mint, uint256 price);
+    event EmergencyWithdraw( // address that initiated withdraw (owns position)
+        // id of withdrawn position
+        // total amount of collateral withdrawn
+    address indexed sender, uint256 positionId, uint256 collateral);
 
     constructor() {
-        (address _ov, address _feed, address _factory) = IOverlayV1Deployer(msg.sender)
-            .parameters();
+        (address _ov, address _feed, address _factory) = IOverlayV1Deployer(msg.sender).parameters();
         ov = IOverlayV1Token(_ov);
         feed = _feed;
         factory = _factory;
@@ -132,23 +127,15 @@
         // check risk params valid
         uint256 _capLeverage = _params[uint256(Risk.Parameters.CapLeverage)];
         uint256 _delta = _params[uint256(Risk.Parameters.Delta)];
-        uint256 _maintenanceMarginFraction = _params[
-            uint256(Risk.Parameters.MaintenanceMarginFraction)
-        ];
+        uint256 _maintenanceMarginFraction = _params[uint256(Risk.Parameters.MaintenanceMarginFraction)];
         uint256 _liquidationFeeRate = _params[uint256(Risk.Parameters.LiquidationFeeRate)];
         require(
-            _capLeverage <=
-                ONE.divDown(
-                    2 * _delta + _maintenanceMarginFraction.divDown(ONE - _liquidationFeeRate)
-                ),
+            _capLeverage <= ONE.divDown(2 * _delta + _maintenanceMarginFraction.divDown(ONE - _liquidationFeeRate)),
             "OVV1: max lev immediately liquidatable"
         );
 
         uint256 _priceDriftUpperLimit = _params[uint256(Risk.Parameters.PriceDriftUpperLimit)];
-        require(
-            _priceDriftUpperLimit * data.macroWindow < MAX_NATURAL_EXPONENT,
-            "OVV1: price drift exceeds max exp"
-        );
+        require(_priceDriftUpperLimit * data.macroWindow < MAX_NATURAL_EXPONENT, "OVV1: price drift exceeds max exp");
         _cacheRiskCalc(Risk.Parameters.PriceDriftUpperLimit, _priceDriftUpperLimit);
 
         // set the risk params
@@ -158,12 +145,11 @@
     }
 
     /// @dev builds a new position
-    function build(
-        uint256 collateral,
-        uint256 leverage,
-        bool isLong,
-        uint256 priceLimit
-    ) external notShutdown returns (uint256 positionId_) {
+    function build(uint256 collateral, uint256 leverage, bool isLong, uint256 priceLimit)
+        external
+        notShutdown
+        returns (uint256 positionId_)
+    {
         require(leverage >= ONE, "OVV1:lev<min");
         require(leverage <= params.get(Risk.Parameters.CapLeverage), "OVV1:lev>max");
         require(collateral >= params.get(Risk.Parameters.MinCollateral), "OVV1:collateral<min");
@@ -193,17 +179,14 @@
 
             // calculate current notional cap adjusted for front run
             // and back run bounds. transform into a cap on open interest
-            uint256 capOi = oiFromNotional(
-                capNotionalAdjustedForBounds(data, params.get(Risk.Parameters.CapNotional)),
-                midPrice
-            );
+            uint256 capOi =
+                oiFromNotional(capNotionalAdjustedForBounds(data, params.get(Risk.Parameters.CapNotional)), midPrice);
 
             // longs get the ask and shorts get the bid on build
             // register the additional volume on either the ask or bid
             // where volume = oi / capOi
-            price = isLong
-                ? ask(data, _registerVolumeAsk(data, oi, capOi))
-                : bid(data, _registerVolumeBid(data, oi, capOi));
+            price =
+                isLong ? ask(data, _registerVolumeAsk(data, oi, capOi)) : bid(data, _registerVolumeBid(data, oi, capOi));
             // check price hasn't changed more than max slippage specified by trader
             require(isLong ? price <= priceLimit : price >= priceLimit, "OVV1:slippage>max");
 
@@ -224,10 +207,11 @@
                 fractionRemaining: ONE.toUint16Fixed()
             });
             require(
-                !pos.liquidatable(
+                ! // mid price used on liquidations
+                pos.liquidatable(
                     isLong ? oiLong : oiShort,
                     isLong ? oiLongShares : oiShortShares,
-                    midPrice, // mid price used on liquidations
+                    midPrice,
                     params.get(Risk.Parameters.CapPayoff),
                     params.get(Risk.Parameters.MaintenanceMarginFraction),
                     params.get(Risk.Parameters.LiquidationFeeRate)
@@ -253,11 +237,7 @@
     }
 
     /// @dev unwinds fraction of an existing position
-    function unwind(
-        uint256 positionId,
-        uint256 fraction,
-        uint256 priceLimit
-    ) external notShutdown {
+    function unwind(uint256 positionId, uint256 fraction, uint256 priceLimit) external notShutdown {
         require(fraction <= ONE, "OVV1:fraction>max");
         // only keep 4 decimal precision (1 bps) for fraction given
         // pos.fractionRemaining only to 4 decimals
@@ -283,10 +263,11 @@
 
             // check position not liquidatable otherwise can't unwind
             require(
-                !pos.liquidatable(
+                ! // mid price used on liquidations
+                pos.liquidatable(
                     oiTotalOnSide,
                     oiTotalSharesOnSide,
-                    _midFromFeed(data), // mid price used on liquidations
+                    _midFromFeed(data),
                     params.get(Risk.Parameters.CapPayoff),
                     params.get(Risk.Parameters.MaintenanceMarginFraction),
                     params.get(Risk.Parameters.LiquidationFeeRate)
@@ -300,26 +281,11 @@
             // current cap only adjusted for bounds (no circuit breaker so traders
             // don't get stuck in a position)
             uint256 capOi = oiFromNotional(
-                capNotionalAdjustedForBounds(data, params.get(Risk.Parameters.CapNotional)),
-                _midFromFeed(data)
+                capNotionalAdjustedForBounds(data, params.get(Risk.Parameters.CapNotional)), _midFromFeed(data)
             );
             price = pos.isLong
-                ? bid(
-                    data,
-                    _registerVolumeBid(
-                        data,
-                        pos.oiCurrent(fraction, oiTotalOnSide, oiTotalSharesOnSide),
-                        capOi
-                    )
-                )
-                : ask(
-                    data,
-                    _registerVolumeAsk(
-                        data,
-                        pos.oiCurrent(fraction, oiTotalOnSide, oiTotalSharesOnSide),
-                        capOi
-                    )
-                );
+                ? bid(data, _registerVolumeBid(data, pos.oiCurrent(fraction, oiTotalOnSide, oiTotalSharesOnSide), capOi))
+                : ask(data, _registerVolumeAsk(data, pos.oiCurrent(fraction, oiTotalOnSide, oiTotalSharesOnSide), capOi));
             // check price hasn't changed more than max slippage specified by trader
             require(pos.isLong ? price >= priceLimit : price <= priceLimit, "OVV1:slippage>max");
 
@@ -331,28 +297,17 @@
 
             // calculate the trading fee as % on notional
             uint256 tradingFeeRate = params.get(Risk.Parameters.TradingFeeRate);
-            tradingFee = pos.tradingFee(
-                fraction,
-                oiTotalOnSide,
-                oiTotalSharesOnSide,
-                price,
-                capPayoff,
-                tradingFeeRate
-            );
+            tradingFee = pos.tradingFee(fraction, oiTotalOnSide, oiTotalSharesOnSide, price, capPayoff, tradingFeeRate);
             tradingFee = Math.min(tradingFee, value); // if value < tradingFee
 
             // subtract unwound open interest from the side's aggregate oi value
             // and decrease number of oi shares issued
             // NOTE: use subFloor to avoid reverts with oi rounding issues
             if (pos.isLong) {
-                oiLong = oiLong.subFloor(
-                    pos.oiCurrent(fraction, oiTotalOnSide, oiTotalSharesOnSide)
-                );
+                oiLong = oiLong.subFloor(pos.oiCurrent(fraction, oiTotalOnSide, oiTotalSharesOnSide));
                 oiLongShares -= pos.oiSharesCurrent(fraction);
             } else {
-                oiShort = oiShort.subFloor(
-                    pos.oiCurrent(fraction, oiTotalOnSide, oiTotalSharesOnSide)
-                );
+                oiShort = oiShort.subFloor(pos.oiCurrent(fraction, oiTotalOnSide, oiTotalSharesOnSide));
                 oiShortShares -= pos.oiSharesCurrent(fraction);
             }
 
@@ -438,23 +393,17 @@
 
             // Reduce burn amount further by the mm burn rate, as insurance
             // for cases when not liquidated in time
-            marginToBurn = marginRemaining.mulDown(
-                params.get(Risk.Parameters.MaintenanceMarginBurnRate)
-            );
+            marginToBurn = marginRemaining.mulDown(params.get(Risk.Parameters.MaintenanceMarginBurnRate));
             marginRemaining -= marginToBurn;
 
             // subtract liquidated open interest from the side's aggregate oi value
             // and decrease number of oi shares issued
             // NOTE: use subFloor to avoid reverts with oi rounding issues
             if (pos.isLong) {
-                oiLong = oiLong.subFloor(
-                    pos.oiCurrent(fraction, oiTotalOnSide, oiTotalSharesOnSide)
-                );
+                oiLong = oiLong.subFloor(pos.oiCurrent(fraction, oiTotalOnSide, oiTotalSharesOnSide));
                 oiLongShares -= pos.oiSharesCurrent(fraction);
             } else {
-                oiShort = oiShort.subFloor(
-                    pos.oiCurrent(fraction, oiTotalOnSide, oiTotalSharesOnSide)
-                );
+                oiShort = oiShort.subFloor(pos.oiCurrent(fraction, oiTotalOnSide, oiTotalSharesOnSide));
                 oiShortShares -= pos.oiSharesCurrent(fraction);
             }
 
@@ -469,13 +418,7 @@
         }
 
         // emit liquidate event
-        emit Liquidate(
-            msg.sender,
-            owner,
-            positionId,
-            int256(value) - int256(cost) - int256(marginToBurn),
-            price
-        );
+        emit Liquidate(msg.sender, owner, positionId, int256(value) - int256(cost) - int256(marginToBurn), price);
 
         // burn the pnl for the position + insurance margin
         ov.burn(cost - value + marginToBurn);
@@ -528,11 +471,11 @@
     /// @notice Current open interest after funding payments transferred
     /// @notice from overweight oi side to underweight oi side
     /// @dev The value of oiOverweight must be >= oiUnderweight
-    function oiAfterFunding(
-        uint256 oiOverweight,
-        uint256 oiUnderweight,
-        uint256 timeElapsed
-    ) public view returns (uint256, uint256) {
+    function oiAfterFunding(uint256 oiOverweight, uint256 oiUnderweight, uint256 timeElapsed)
+        public
+        view
+        returns (uint256, uint256)
+    {
         uint256 oiTotal = oiOverweight + oiUnderweight;
         uint256 oiImbalance = oiOverweight - oiUnderweight;
         uint256 oiInvariant = oiUnderweight.mulUp(oiOverweight);
@@ -557,10 +500,8 @@
 
         // Guaranteed 0 <= underRoot <= 1
         uint256 oiImbFraction = oiImbalance.divDown(oiTotal);
-        uint256 underRoot = ONE -
-            oiImbFraction.mulDown(oiImbFraction).mulDown(
-                ONE - fundingFactor.mulDown(fundingFactor)
-            );
+        uint256 underRoot =
+            ONE - oiImbFraction.mulDown(oiImbFraction).mulDown(ONE - fundingFactor.mulDown(fundingFactor));
 
         // oiTotalNow guaranteed <= oiTotalBefore (burn happens)
         oiTotal = oiTotal.mulDown(underRoot.powDown(ONE / 2));
@@ -597,11 +538,7 @@
     /// @dev 1. minted < 1x target amount over circuitBreakerWindow: return cap
     /// @dev 2. minted > 2x target amount over last circuitBreakerWindow: return 0
     /// @dev 3. minted between 1x and 2x target amount: return cap * (2 - minted/target)
-    function circuitBreaker(Roller.Snapshot memory snapshot, uint256 cap)
-        public
-        view
-        returns (uint256)
-    {
+    function circuitBreaker(Roller.Snapshot memory snapshot, uint256 cap) public view returns (uint256) {
         int256 minted = int256(snapshot.cumulative());
         uint256 circuitBreakerMintTarget = params.get(Risk.Parameters.CircuitBreakerMintTarget);
         if (minted <= int256(circuitBreakerMintTarget)) {
@@ -617,11 +554,7 @@
 
     /// @dev current notional cap with adjustments to prevent
     /// @dev front-running trade and back-running trade
-    function capNotionalAdjustedForBounds(Oracle.Data memory data, uint256 cap)
-        public
-        view
-        returns (uint256)
-    {
+    function capNotionalAdjustedForBounds(Oracle.Data memory data, uint256 cap) public view returns (uint256) {
         if (data.hasReserve) {
             // Adjust cap downward if exceeds bounds from front run attack
             cap = Math.min(cap, frontRunBound(data));
@@ -688,11 +621,7 @@
 
     /// @dev Rolling volume adjustments on bid side to be used for market impact.
     /// @dev Volume values are normalized with respect to cap
-    function _registerVolumeBid(
-        Oracle.Data memory data,
-        uint256 volume,
-        uint256 cap
-    ) private returns (uint256) {
+    function _registerVolumeBid(Oracle.Data memory data, uint256 volume, uint256 cap) private returns (uint256) {
         // save gas with snapshot in memory
         Roller.Snapshot memory snapshot = snapshotVolumeBid;
         int256 value = int256(volume.divUp(cap));
@@ -710,11 +639,7 @@
 
     /// @dev Rolling volume adjustments on ask side to be used for market impact.
     /// @dev Volume values are normalized with respect to cap
-    function _registerVolumeAsk(
-        Oracle.Data memory data,
-        uint256 volume,
-        uint256 cap
-    ) private returns (uint256) {
+    function _registerVolumeAsk(Oracle.Data memory data, uint256 volume, uint256 cap) private returns (uint256) {
         // save gas with snapshot in memory
         Roller.Snapshot memory snapshot = snapshotVolumeAsk;
         int256 value = int256(volume.divUp(cap));
@@ -759,11 +684,7 @@
             bool isLongOverweight = oiLong > oiShort;
             uint256 oiOverweight = isLongOverweight ? oiLong : oiShort;
             uint256 oiUnderweight = isLongOverweight ? oiShort : oiLong;
-            (oiOverweight, oiUnderweight) = oiAfterFunding(
-                oiOverweight,
-                oiUnderweight,
-                timeElapsed
-            );
+            (oiOverweight, oiUnderweight) = oiAfterFunding(oiOverweight, oiUnderweight, timeElapsed);
 
             // pay funding
             oiLong = isLongOverweight ? oiOverweight : oiUnderweight;
@@ -777,11 +698,7 @@
     /// @notice Adds open interest and open interest shares to aggregate storage
     /// @notice pairs (oiLong, oiLongShares) or (oiShort, oiShortShares)
     /// @return oiShares_ as the new position's shares of aggregate open interest
-    function _addToOiAggregates(
-        uint256 oi,
-        uint256 capOi,
-        bool isLong
-    ) private returns (uint256 oiShares_) {
+    function _addToOiAggregates(uint256 oi, uint256 capOi, bool isLong) private returns (uint256 oiShares_) {
         // cache for gas savings
         uint256 oiTotalOnSide = isLong ? oiLong : oiShort;
         uint256 oiTotalSharesOnSide = isLong ? oiLongShares : oiShortShares;
@@ -833,15 +750,10 @@
         if (name == Risk.Parameters.Delta) {
             uint256 _delta = value;
             uint256 capLeverage = params.get(Risk.Parameters.CapLeverage);
-            uint256 maintenanceMarginFraction = params.get(
-                Risk.Parameters.MaintenanceMarginFraction
-            );
+            uint256 maintenanceMarginFraction = params.get(Risk.Parameters.MaintenanceMarginFraction);
             uint256 liquidationFeeRate = params.get(Risk.Parameters.LiquidationFeeRate);
             require(
-                capLeverage <=
-                    ONE.divDown(
-                        2 * _delta + maintenanceMarginFraction.divDown(ONE - liquidationFeeRate)
-                    ),
+                capLeverage <= ONE.divDown(2 * _delta + maintenanceMarginFraction.divDown(ONE - liquidationFeeRate)),
                 "OVV1: max lev immediately liquidatable"
             );
         }
@@ -853,15 +765,10 @@
         if (name == Risk.Parameters.CapLeverage) {
             uint256 _capLeverage = value;
             uint256 delta = params.get(Risk.Parameters.Delta);
-            uint256 maintenanceMarginFraction = params.get(
-                Risk.Parameters.MaintenanceMarginFraction
-            );
+            uint256 maintenanceMarginFraction = params.get(Risk.Parameters.MaintenanceMarginFraction);
             uint256 liquidationFeeRate = params.get(Risk.Parameters.LiquidationFeeRate);
             require(
-                _capLeverage <=
-                    ONE.divDown(
-                        2 * delta + maintenanceMarginFraction.divDown(ONE - liquidationFeeRate)
-                    ),
+                _capLeverage <= ONE.divDown(2 * delta + maintenanceMarginFraction.divDown(ONE - liquidationFeeRate)),
                 "OVV1: max lev immediately liquidatable"
             );
         }
@@ -876,10 +783,7 @@
             uint256 capLeverage = params.get(Risk.Parameters.CapLeverage);
             uint256 liquidationFeeRate = params.get(Risk.Parameters.LiquidationFeeRate);
             require(
-                capLeverage <=
-                    ONE.divDown(
-                        2 * delta + _maintenanceMarginFraction.divDown(ONE - liquidationFeeRate)
-                    ),
+                capLeverage <= ONE.divDown(2 * delta + _maintenanceMarginFraction.divDown(ONE - liquidationFeeRate)),
                 "OVV1: max lev immediately liquidatable"
             );
         }
@@ -892,14 +796,9 @@
             uint256 _liquidationFeeRate = value;
             uint256 delta = params.get(Risk.Parameters.Delta);
             uint256 capLeverage = params.get(Risk.Parameters.CapLeverage);
-            uint256 maintenanceMarginFraction = params.get(
-                Risk.Parameters.MaintenanceMarginFraction
-            );
+            uint256 maintenanceMarginFraction = params.get(Risk.Parameters.MaintenanceMarginFraction);
             require(
-                capLeverage <=
-                    ONE.divDown(
-                        2 * delta + maintenanceMarginFraction.divDown(ONE - _liquidationFeeRate)
-                    ),
+                capLeverage <= ONE.divDown(2 * delta + maintenanceMarginFraction.divDown(ONE - _liquidationFeeRate)),
                 "OVV1: max lev immediately liquidatable"
             );
         }
@@ -910,8 +809,7 @@
             Oracle.Data memory data = IOverlayV1Feed(feed).latest();
             uint256 _priceDriftUpperLimit = value;
             require(
-                _priceDriftUpperLimit * data.macroWindow < MAX_NATURAL_EXPONENT,
-                "OVV1: price drift exceeds max exp"
+                _priceDriftUpperLimit * data.macroWindow < MAX_NATURAL_EXPONENT, "OVV1: price drift exceeds max exp"
             );
         }
     }
@@ -954,14 +852,8 @@
         require(pos.exists(), "OVV1:!position");
 
         // calculate remaining collateral backing position
-<<<<<<< HEAD
         uint256 cost = pos.cost(ONE);
         cost = Math.min(ovl.balanceOf(address(this)), cost); // if cost > balance
-=======
-        uint256 fraction = ONE;
-        uint256 cost = pos.cost(fraction);
-        cost = Math.min(ov.balanceOf(address(this)), cost); // if cost > balance
->>>>>>> a4e3cfb2
 
         // set fraction remaining to zero so position no longer exists
         pos.fractionRemaining = 0;
