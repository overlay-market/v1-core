// SPDX-License-Identifier: MIT
pragma solidity 0.8.10;

import "./interfaces/IOverlayV1Deployer.sol";
import "./interfaces/IOverlayV1Factory.sol";
import "./interfaces/IOverlayV1Market.sol";
import "./interfaces/IOverlayV1Token.sol";
import "./interfaces/feeds/IOverlayV1FeedFactory.sol";

import "./libraries/Risk.sol";

import "./OverlayV1Deployer.sol";

contract OverlayV1Factory is IOverlayV1Factory {
    using Risk for uint256[15];

    // risk param bounds
    // NOTE: 1bps = 1e14
    uint256[15] public PARAMS_MIN = [
        0.000_004e14, // MIN_K = ~ 0.1 bps / 8 hr
        0.01e18, // MIN_LMBDA = 0.01
        1e14, // MIN_DELTA = 0.01% (1 bps)
        1e18, // MIN_CAP_PAYOFF = 1x
        0, // MIN_CAP_NOTIONAL = 0 OV
        1e18, // MIN_CAP_LEVERAGE = 1x
        86400, // MIN_CIRCUIT_BREAKER_WINDOW = 1 day
        0, // MIN_CIRCUIT_BREAKER_MINT_TARGET = 0 OV
        0.01e18, // MIN_MAINTENANCE_MARGIN_FRACTION = 1%
        0.01e18, // MIN_MAINTENANCE_MARGIN_BURN_RATE = 1%
        0.001e18, // MIN_LIQUIDATION_FEE_RATE = 0.10% (10 bps)
        1e14, // MIN_TRADING_FEE_RATE = 0.01% (1 bps)
        0.000_001e18, // MIN_MINIMUM_COLLATERAL = 1e-6 OV
        0.01e14, // MIN_PRICE_DRIFT_UPPER_LIMIT = 0.01 bps/s
        0 // MIN_AVERAGE_BLOCK_TIME = 0s
    ];
    uint256[15] public PARAMS_MAX = [
        0.04e14, // MAX_K = ~ 1000 bps / 8 hr
        10e18, // MAX_LMBDA = 10
        200e14, // MAX_DELTA = 2% (200 bps)
        100e18, // MAX_CAP_PAYOFF = 100x
        8_000_000e18, // MAX_CAP_NOTIONAL = 8,000,000 OV (initial supply)
        20e18, // MAX_CAP_LEVERAGE = 20x
        31536000, // MAX_CIRCUIT_BREAKER_WINDOW = 365 days
        8_000_000e18, // MAX_CIRCUIT_BREAKER_MINT_TARGET = 8,000,000 OV
        0.2e18, // MAX_MAINTENANCE_MARGIN_FRACTION = 20%
        0.5e18, // MAX_MAINTENANCE_MARGIN_BURN_RATE = 50%
        0.2e18, // MAX_LIQUIDATION_FEE_RATE = 20.00% (2000 bps)
        50e14, // MAX_TRADING_FEE_RATE = 0.50% (50 bps)
        1e18, // MAX_MINIMUM_COLLATERAL = 1 OV
        1e14, // MAX_PRICE_DRIFT_UPPER_LIMIT = 1 bps/s
        3600 // MAX_AVERAGE_BLOCK_TIME = 1h (arbitrary but large)
    ];

    // event for risk param updates
    event ParamUpdated(
        address indexed user,
        address indexed market,
        Risk.Parameters name,
        uint256 value
    );

    // event for emergency shutdown
    event EmergencyShutdown(address indexed user, address indexed market);

    // ov token
    IOverlayV1Token public immutable ov;

    // market deployer
    IOverlayV1Deployer public immutable deployer;

    // fee related quantities
    address public feeRecipient;

    // registry of supported feed factories
    mapping(address => bool) public isFeedFactory;

    // registry of markets; for a given feed address, returns associated market
    mapping(address => address) public getMarket;

    // registry of deployed markets by factory
    mapping(address => bool) public isMarket;

    // events for factory functions
    event MarketDeployed(address indexed user, address market, address feed);
    event FeedFactoryAdded(address indexed user, address feedFactory);
    event FeedFactoryRemoved(address indexed user, address feedFactory);
    event FeeRecipientUpdated(address indexed user, address recipient);

    // governor modifier for governance sensitive functions
    modifier onlyGovernor() {
        require(ov.hasRole(GOVERNOR_ROLE, msg.sender), "OVV1: !governor");
        _;
    }

    // governor modifier for governance sensitive functions
    modifier onlyGuardian() {
        require(ov.hasRole(GUARDIAN_ROLE, msg.sender), "OVV1: !guardian");
        _;
    }

    // pauser modifier for pausable functions
    modifier onlyPauser() {
        require(ov.hasRole(PAUSER_ROLE, msg.sender), "OVV1: !pauser");
        _;
    }

    constructor(address _ov, address _feeRecipient) {
        // set ov
        ov = IOverlayV1Token(_ov);

        // set the fee recipient
        feeRecipient = _feeRecipient;

        // create a new deployer to use when deploying markets
        deployer = new OverlayV1Deployer(_ov);
    }

    /// @dev adds a supported feed factory
    function addFeedFactory(address feedFactory) external onlyGovernor {
        require(!isFeedFactory[feedFactory], "OVV1: feed factory already supported");
        isFeedFactory[feedFactory] = true;
        emit FeedFactoryAdded(msg.sender, feedFactory);
    }

    /// @dev removes a supported feed factory
    function removeFeedFactory(address feedFactory) external onlyGovernor {
        require(isFeedFactory[feedFactory], "OVV1: address not feed factory");
        isFeedFactory[feedFactory] = false;
        emit FeedFactoryRemoved(msg.sender, feedFactory);
    }

    /// @dev deploys a new market contract
    /// @return market_ address of the new market
    function deployMarket(
        address feedFactory,
        address feed,
        uint256[15] calldata params
    ) external onlyGovernor returns (address market_) {
        // check feed and feed factory are available for a new market
        _checkFeed(feedFactory, feed);

        // check risk parameters are within bounds
        _checkRiskParams(params);

        // deploy the new market
        market_ = deployer.deploy(feed);

        // initialize the new market
        IOverlayV1Market(market_).initialize(params);

        // grant market mint and burn priveleges on ov
        ov.grantRole(MINTER_ROLE, market_);
        ov.grantRole(BURNER_ROLE, market_);

        // store market registry record for given feed
        // and record address as a deployed market
        getMarket[feed] = market_;
        isMarket[market_] = true;
        emit MarketDeployed(msg.sender, market_, feed);
    }

    /// @notice checks market doesn't exist on feed and feed is from a supported factory
<<<<<<< HEAD
    function _checkFeed(address feedFactory, address feed) private view{
        require(getMarket[feed] == address(0), "OVLV1: market already exists");
        require(isFeedFactory[feedFactory], "OVLV1: feed factory not supported");
        require(IOverlayV1FeedFactory(feedFactory).isFeed(feed), "OVLV1: feed does not exist");
=======
    function _checkFeed(address feedFactory, address feed) private {
        require(getMarket[feed] == address(0), "OVV1: market already exists");
        require(isFeedFactory[feedFactory], "OVV1: feed factory not supported");
        require(IOverlayV1FeedFactory(feedFactory).isFeed(feed), "OVV1: feed does not exist");
>>>>>>> a4e3cfb2
    }

    /// @notice Checks all risk params are within acceptable bounds
    function _checkRiskParams(uint256[15] calldata params) private view{
        uint256 length = params.length;
        for (uint256 i = 0; i < length; i++) {
            _checkRiskParam(Risk.Parameters(i), params[i]);
        }
    }

    /// @notice Checks risk param is within acceptable bounds
    function _checkRiskParam(Risk.Parameters name, uint256 value) private view{
        uint256 minValue = PARAMS_MIN.get(name);
        uint256 maxValue = PARAMS_MAX.get(name);
        require(value >= minValue && value <= maxValue, "OVV1: param out of bounds");
    }

    /// @notice Setter for per-market risk parameters adjustable by governance
    function setRiskParam(
        address feed,
        Risk.Parameters name,
        uint256 value
    ) external onlyGovernor {
        _checkRiskParam(name, value);
        OverlayV1Market market = OverlayV1Market(getMarket[feed]);
        market.setRiskParam(name, value);
        emit ParamUpdated(msg.sender, address(market), name, value);
    }

    /// @notice Setter for fee repository
    function setFeeRecipient(address _feeRecipient) external onlyGovernor {
        require(_feeRecipient != address(0), "OVV1: feeRecipient should not be zero address");
        feeRecipient = _feeRecipient;
        emit FeeRecipientUpdated(msg.sender, _feeRecipient);
    }

    /// @notice Pause of market by governance in the event of an emergency
    function pause(address feed) external onlyPauser {
        OverlayV1Market market = OverlayV1Market(getMarket[feed]);
        market.pause();
    }

    /// @notice Unpause of market by governance in the event of an emergency
    function unpause(address feed) external onlyPauser {
        OverlayV1Market market = OverlayV1Market(getMarket[feed]);
        market.unpause();
    }

    /// @notice Shut down of market by governance in the event of an emergency
    function shutdown(address feed) external onlyGuardian {
        OverlayV1Market market = OverlayV1Market(getMarket[feed]);
        market.shutdown();
        emit EmergencyShutdown(msg.sender, address(market));
    }
}<|MERGE_RESOLUTION|>--- conflicted
+++ resolved
@@ -160,17 +160,10 @@
     }
 
     /// @notice checks market doesn't exist on feed and feed is from a supported factory
-<<<<<<< HEAD
-    function _checkFeed(address feedFactory, address feed) private view{
-        require(getMarket[feed] == address(0), "OVLV1: market already exists");
-        require(isFeedFactory[feedFactory], "OVLV1: feed factory not supported");
-        require(IOverlayV1FeedFactory(feedFactory).isFeed(feed), "OVLV1: feed does not exist");
-=======
-    function _checkFeed(address feedFactory, address feed) private {
+    function _checkFeed(address feedFactory, address feed) private view {
         require(getMarket[feed] == address(0), "OVV1: market already exists");
         require(isFeedFactory[feedFactory], "OVV1: feed factory not supported");
         require(IOverlayV1FeedFactory(feedFactory).isFeed(feed), "OVV1: feed does not exist");
->>>>>>> a4e3cfb2
     }
 
     /// @notice Checks all risk params are within acceptable bounds
