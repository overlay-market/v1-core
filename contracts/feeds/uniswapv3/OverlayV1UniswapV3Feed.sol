--- conflicted
+++ resolved
@@ -144,19 +144,11 @@
             // consult to ovX pool
             // secondsAgo.length = 2; twaps.length = liqs.length = 1
             (
-<<<<<<< HEAD
                 uint32[] memory secondsAgosOvX,
                 uint32[] memory windowsOvX,
                 uint256[] memory nowIdxsOvX
             ) = _inputsToConsultOvXPool(microWindow, macroWindow);
             (int24[] memory arithmeticMeanTicksOvX, ) = consult(
-=======
-                uint32[] memory secondsAgosOvlX,
-                uint32[] memory windowsOvlX,
-                uint256[] memory nowIdxsOvlX
-            ) = _inputsToConsultOvlXPool(microWindow);
-            (int24[] memory arithmeticMeanTicksOvlX, ) = consult(
->>>>>>> 56c6f674
                 ovXPool,
                 secondsAgosOvX,
                 windowsOvX,
@@ -233,11 +225,7 @@
     }
 
     /// @dev returns input params needed for call to ovXPool consult
-<<<<<<< HEAD
-    function _inputsToConsultOvXPool(uint256 _microWindow, uint256 _macroWindow)
-=======
-    function _inputsToConsultOvlXPool(uint256 _microWindow)
->>>>>>> 56c6f674
+    function _inputsToConsultOvXPool(uint256 _microWindow)
         private
         pure
         returns (
