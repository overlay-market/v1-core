// SPDX-License-Identifier: GPL-2.0-or-later
pragma solidity 0.8.10;

import "../OverlayV1Feed.sol";
import "@chainlink/contracts/src/v0.8/interfaces/AggregatorV3Interface.sol";

contract OverlayV1ChainlinkFeed is OverlayV1Feed {
    AggregatorV3Interface public immutable aggregator;
    uint256 public heartbeat;
    string public description;
    uint8 public decimals;

<<<<<<< HEAD
    constructor(
        address _aggregator,
        uint256 _microWindow,
        uint256 _macroWindow,
        uint256 _heartbeat
    ) OverlayV1Feed(_microWindow, _macroWindow) {
=======
    constructor(address _aggregator, uint256 _microWindow, uint256 _macroWindow)
        OverlayV1Feed(_microWindow, _macroWindow)
    {
>>>>>>> bb009876
        require(_aggregator != address(0), "Invalid feed");

        aggregator = AggregatorV3Interface(_aggregator);
        decimals = aggregator.decimals();
        description = aggregator.description();
        heartbeat = _heartbeat;
    }

    function _fetch() internal view virtual override returns (Oracle.Data memory) {
<<<<<<< HEAD
        (uint80 roundId, , , uint256 updatedAt, ) = aggregator.latestRoundData();

        if (updatedAt < block.timestamp - heartbeat) {
            revert("stale price feed");
        }
=======
        (uint80 roundId,,,,) = aggregator.latestRoundData();
>>>>>>> bb009876

        (
            uint256 priceOverMicroWindow,
            uint256 priceOverMacroWindow,
            uint256 priceOneMacroWindowAgo
        ) = _getAveragePrice(roundId);

        return Oracle.Data({
            timestamp: block.timestamp,
            microWindow: microWindow,
            macroWindow: macroWindow,
            priceOverMicroWindow: priceOverMicroWindow,
            priceOverMacroWindow: priceOverMacroWindow,
            priceOneMacroWindowAgo: priceOneMacroWindowAgo,
            reserveOverMicroWindow: 0,
            hasReserve: false
        });
    }

    function _getAveragePrice(uint80 roundId)
        internal
        view
        returns (
            uint256 priceOverMicroWindow,
            uint256 priceOverMacroWindow,
            uint256 priceOneMacroWindowAgo
        )
    {
        // nextTimestamp will be next time stamp recorded from current round id
        uint256 nextTimestamp = block.timestamp;
        // these values will keep decreasing till zero, until all data is used up in respective window
        uint256 _microWindow = microWindow;
        uint256 _macroWindow = macroWindow;

        // timestamp till which value need to be considered for macrowindow ago
        uint256 macroAgoTargetTimestamp = nextTimestamp - 2 * macroWindow;

        uint256 sumOfPriceMicroWindow;
        uint256 sumOfPriceMacroWindow;
        uint256 sumOfPriceMacroWindowAgo;

        while (true) {
            (, int256 answer,, uint256 updatedAt,) = aggregator.getRoundData(roundId);

            if (_microWindow > 0) {
                uint256 dt = nextTimestamp - updatedAt < _microWindow
                    ? nextTimestamp - updatedAt
                    : _microWindow;
                sumOfPriceMicroWindow += dt * uint256(answer);
                _microWindow -= dt;
            }

            if (_macroWindow > 0) {
                uint256 dt = nextTimestamp - updatedAt < _macroWindow
                    ? nextTimestamp - updatedAt
                    : _macroWindow;
                sumOfPriceMacroWindow += dt * uint256(answer);
                _macroWindow -= dt;
            }

            if (updatedAt <= block.timestamp - macroWindow) {
                uint256 startTime = nextTimestamp > block.timestamp - macroWindow
                    ? block.timestamp - macroWindow
                    : nextTimestamp;
                if (updatedAt >= macroAgoTargetTimestamp) {
                    sumOfPriceMacroWindowAgo += (startTime - updatedAt) * uint256(answer);
                } else {
                    sumOfPriceMacroWindowAgo +=
                        (startTime - macroAgoTargetTimestamp) * uint256(answer);
                    break;
                }
            }

            nextTimestamp = updatedAt;
            roundId--;
        }

        priceOverMicroWindow =
            (sumOfPriceMicroWindow * (10 ** 18)) / (microWindow * 10 ** aggregator.decimals());
        priceOverMacroWindow =
            (sumOfPriceMacroWindow * (10 ** 18)) / (macroWindow * 10 ** aggregator.decimals());
        priceOneMacroWindowAgo =
            (sumOfPriceMacroWindowAgo * (10 ** 18)) / (macroWindow * 10 ** aggregator.decimals());
    }
}<|MERGE_RESOLUTION|>--- conflicted
+++ resolved
@@ -10,18 +10,12 @@
     string public description;
     uint8 public decimals;
 
-<<<<<<< HEAD
     constructor(
         address _aggregator,
         uint256 _microWindow,
         uint256 _macroWindow,
         uint256 _heartbeat
     ) OverlayV1Feed(_microWindow, _macroWindow) {
-=======
-    constructor(address _aggregator, uint256 _microWindow, uint256 _macroWindow)
-        OverlayV1Feed(_microWindow, _macroWindow)
-    {
->>>>>>> bb009876
         require(_aggregator != address(0), "Invalid feed");
 
         aggregator = AggregatorV3Interface(_aggregator);
@@ -31,15 +25,9 @@
     }
 
     function _fetch() internal view virtual override returns (Oracle.Data memory) {
-<<<<<<< HEAD
-        (uint80 roundId, , , uint256 updatedAt, ) = aggregator.latestRoundData();
+        (uint80 roundId,,, uint256 updatedAt,) = aggregator.latestRoundData();
 
-        if (updatedAt < block.timestamp - heartbeat) {
-            revert("stale price feed");
-        }
-=======
-        (uint80 roundId,,,,) = aggregator.latestRoundData();
->>>>>>> bb009876
+        if (updatedAt < block.timestamp - heartbeat) revert("stale price feed");
 
         (
             uint256 priceOverMicroWindow,
