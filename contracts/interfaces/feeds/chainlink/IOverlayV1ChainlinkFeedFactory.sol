// SPDX-License-Identifier: BUSL-1.1
pragma solidity 0.8.10;

import "../IOverlayV1FeedFactory.sol";

interface IOverlayV1ChainlinkFeedFactory is IOverlayV1FeedFactory {
    // registry of feeds; for a given aggregator, returns associated feed
    function getFeed(address _aggregator) external view returns (address _feed);

    /// @dev deploys a new feed contract
    /// @return _feed address of the new feed
<<<<<<< HEAD
    function deployFeed(
        address _aggregator,
        uint256 _heartbeat
    ) external returns (address _feed);
=======
    function deployFeed(address _aggregator) external returns (address _feed);
>>>>>>> bb009876
}<|MERGE_RESOLUTION|>--- conflicted
+++ resolved
@@ -9,12 +9,7 @@
 
     /// @dev deploys a new feed contract
     /// @return _feed address of the new feed
-<<<<<<< HEAD
-    function deployFeed(
-        address _aggregator,
-        uint256 _heartbeat
-    ) external returns (address _feed);
-=======
-    function deployFeed(address _aggregator) external returns (address _feed);
->>>>>>> bb009876
+    function deployFeed(address _aggregator, uint256 _heartbeat)
+        external
+        returns (address _feed);
 }