--- conflicted
+++ resolved
@@ -2,24 +2,20 @@
 
 on:
   push:
-<<<<<<< HEAD
-    branches: [ main, dev ]
-  pull_request_target:
-    branches: [ main, dev ]
-=======
     branches:
       - main
       - development
+      - dev
   pull_request:
     branches:
       - main
       - development
+      - dev
 
 env:
   # increasing available memory for node reduces issues with ganache crashing
   # https://nodejs.org/api/cli.html#cli_max_old_space_size_size_in_megabytes
   NODE_OPTIONS: --max_old_space_size=4096
->>>>>>> b112fdf7
 
 jobs:
   tests:
