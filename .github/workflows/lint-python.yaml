--- conflicted
+++ resolved
@@ -4,19 +4,13 @@
   push:
     branches:
       - main
-<<<<<<< HEAD
       - dev
+      - development
   pull_request:
     branches:
       - main
       - dev
-=======
       - development
-  pull_request:
-    branches:
-      - main
-      - development
->>>>>>> b112fdf7
 
 jobs:
   flake8-lint:
