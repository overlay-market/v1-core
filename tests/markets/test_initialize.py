--- conflicted
+++ resolved
@@ -30,11 +30,7 @@
     trading_fee_rate = 750000000000000
     min_collateral = 100000000000000
     price_drift_upper_limit = 100000000000000
-<<<<<<< HEAD
-    average_block_time = 0
-=======
-    average_block_time = 1
->>>>>>> 7ef837e6
+    average_block_time = 1
 
     params = [k, lmbda, delta, cap_payoff, cap_notional, cap_leverage,
               circuit_breaker_window, circuit_breaker_mint_target,
@@ -88,11 +84,7 @@
         250000000000000,  # expect_trading_fee_rate
         500000000000000,  # expect_min_collateral
         50000000000000,  # expect_price_drift_upper_limit
-<<<<<<< HEAD
-        0,  # expect_average_block_time
-=======
         1,  # expect_average_block_time
->>>>>>> 7ef837e6
     ]
 
     # deploy the market from the deployer
@@ -122,11 +114,7 @@
     trading_fee_rate = 750000000000000
     min_collateral = 100000000000000
     price_drift_upper_limit = 100000000000000
-<<<<<<< HEAD
-    average_block_time = 0
-=======
-    average_block_time = 1
->>>>>>> 7ef837e6
+    average_block_time = 1
 
     params = [k, lmbda, delta, cap_payoff, cap_notional, cap_leverage,
               circuit_breaker_window, circuit_breaker_mint_target,
@@ -167,11 +155,7 @@
     trading_fee_rate = 750000000000000
     min_collateral = 100000000000000
     price_drift_upper_limit = 100000000000000
-<<<<<<< HEAD
-    average_block_time = 0
-=======
-    average_block_time = 1
->>>>>>> 7ef837e6
+    average_block_time = 1
 
     params = [k, lmbda, delta, cap_payoff, cap_notional, cap_leverage,
               circuit_breaker_window, circuit_breaker_mint_target,
@@ -208,11 +192,7 @@
     trading_fee_rate = 750000000000000
     min_collateral = 100000000000000
     price_drift_upper_limit = 100000000000000000
-<<<<<<< HEAD
-    average_block_time = 0
-=======
-    average_block_time = 1
->>>>>>> 7ef837e6
+    average_block_time = 1
 
     params = [k, lmbda, delta, cap_payoff, cap_notional, cap_leverage,
               circuit_breaker_window, circuit_breaker_mint_target,
