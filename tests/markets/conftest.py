--- conflicted
+++ resolved
@@ -109,96 +109,18 @@
 
 @pytest.fixture(scope="module")
 def uni():
-<<<<<<< HEAD
-    # to be used as example ovl
-    yield Contract.from_explorer("0xFa7F8980b0f1E64A2062791cc3b0871572f1F7f0")
-
-
-@pytest.fixture(scope="module")
-def feed_factory():
-    # to be used as example ovl
-    yield Contract.from_explorer("0x92ee7A26Dbc18E9C0157831d79C2906A02fD1FAe")
-=======
     # to be used as example ov
     yield Contract.from_explorer("0x1f9840a85d5aF5bf1D1762F925BDADdC4201F984")
 
 
 @pytest.fixture(scope="module")
-def uni_factory():
-    yield Contract.from_explorer("0x1F98431c8aD98523631AE4a59f267346ea31F984")
-
-
-@pytest.fixture(scope="module")
-def pool_daiweth_30bps():
-    yield Contract.from_explorer("0xC2e9F25Be6257c210d7Adf0D4Cd6E3E881ba25f8")
-
-
-@pytest.fixture(scope="module")
-def pool_uniweth_30bps():
-    # to be used as example ovweth pool
-    yield Contract.from_explorer("0x1d42064Fc4Beb5F8aAF85F4617AE8b3b5B8Bd801")
-
-
-# TODO: change params to (600, 3600, 300, 14)
-@pytest.fixture(scope="module", params=[(600, 1800, 240, 15)])
-def create_feed_factory(gov, uni_factory, weth, uni, request):
-    micro, macro, cardinality, block_time = request.param
-    tok = uni.address
-    uni_fact = uni_factory
-
-    def create_feed_factory(univ3_factory=uni_fact, ov=tok,
-                            micro_window=micro, macro_window=macro,
-                            cardinality_min=cardinality,
-                            avg_block_time=block_time):
-        feed_factory = gov.deploy(OverlayV1UniswapV3Factory, ov,
-                                  univ3_factory, micro_window, macro_window,
-                                  cardinality_min, avg_block_time)
-        return feed_factory
-
-    yield create_feed_factory
-
-
-@pytest.fixture(scope="module")
-def feed_factory(create_feed_factory):
-    yield create_feed_factory()
-
-
-# TODO: params for different OverlayV1Feed types ... (to test BalancerV2
-# and UniswapV3 in same test run)
-@pytest.fixture(scope="module")
-def create_feed(gov, feed_factory, pool_daiweth_30bps, pool_uniweth_30bps,
-                uni, dai, weth, request):
-    # ovweth treated as uniweth for test purposes, feed ov treated as uni
-    mkt_fee = pool_daiweth_30bps.fee()
-    mkt_base_tok = weth.address
-    mkt_quote_tok = dai.address
-    mkt_base_amt = 1 * 10 ** weth.decimals()
-
-    ovweth_base_tok = weth.address
-    ovweth_quote_tok = uni.address
-    ovweth_fee = pool_uniweth_30bps.fee()
-
-    def create_feed(market_base_token=mkt_base_tok,
-                    market_quote_token=mkt_quote_tok,
-                    market_fee=mkt_fee,
-                    market_base_amount=mkt_base_amt,
-                    ovx_base_token=ovweth_base_tok,
-                    ovx_quote_token=ovweth_quote_tok,
-                    ovx_fee=ovweth_fee):
-        tx = feed_factory.deployFeed(
-            market_base_token, market_quote_token, market_fee,
-            market_base_amount, ovx_base_token, ovx_quote_token, ovx_fee)
-        feed_addr = tx.return_value
-        feed = OverlayV1UniswapV3Feed.at(feed_addr)
-        return feed
-
-    yield create_feed
-
->>>>>>> 64509bd4
+def feed_factory():
+    # to be used as example ov
+    yield Contract.from_explorer("0x92ee7A26Dbc18E9C0157831d79C2906A02fD1FAe")
 
 @pytest.fixture(scope="module")
 def feed():
-    # to be used as example ovl
+    # to be used as example ov
     yield Contract.from_explorer("0x46B4143CAf2fE2965349FCa53730e83f91247E2C")
 
 
