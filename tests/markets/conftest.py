--- conflicted
+++ resolved
@@ -88,7 +88,7 @@
 
 
 @pytest.fixture(scope="module", params=[
-    (600, 1500, 1000000000000000000, 2000000000000000000000000)
+    (600, 1800, 1000000000000000000, 2000000000000000000000000)
 ])
 def create_fake_feed(gov, request):
     micro, macro, p, r = request.param
@@ -115,20 +115,12 @@
 
 @pytest.fixture(scope="module")
 def feed_factory():
-<<<<<<< HEAD
-    # to be used as example ov
-=======
     # to be used as example - deployed OverlayV1ChainlinkFeedFactory
->>>>>>> 7ef837e6
     yield Contract.from_explorer("0x92ee7A26Dbc18E9C0157831d79C2906A02fD1FAe")
 
 @pytest.fixture(scope="module")
 def feed():
-<<<<<<< HEAD
-    # to be used as example ov
-=======
     # to be used as example - deployed CS2 feed
->>>>>>> 7ef837e6
     yield Contract.from_explorer("0x46B4143CAf2fE2965349FCa53730e83f91247E2C")
 
 
