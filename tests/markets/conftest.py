--- conflicted
+++ resolved
@@ -115,24 +115,16 @@
 
 @pytest.fixture(scope="module")
 def feed_factory():
-<<<<<<< HEAD
     # to be used as example ov
-=======
-    # to be used as example ovl
->>>>>>> 2ae5df9d
     yield Contract.from_explorer("0x92ee7A26Dbc18E9C0157831d79C2906A02fD1FAe")
 
 @pytest.fixture(scope="module")
 def feed():
-<<<<<<< HEAD
     # to be used as example ov
-=======
-    # to be used as example ovl
->>>>>>> 2ae5df9d
     yield Contract.from_explorer("0x46B4143CAf2fE2965349FCa53730e83f91247E2C")
 
 
-@pytest.fixture(scope="module", params=[(600, 1500)])
+@pytest.fixture(scope="module", params=[(600, 1800)])
 def create_mock_feed_factory(gov, request):
     micro, macro = request.param
 
