--- conflicted
+++ resolved
@@ -31,11 +31,7 @@
         250000000000000,  # expect_trading_fee_rate
         500000000000000,  # expect_min_collateral
         50000000000000,  # expect_price_drift_upper_limit
-<<<<<<< HEAD
-        0,  # expect_average_block_time
-=======
         1,  # expect_average_block_time
->>>>>>> 7ef837e6
     ]
 
     for i in range(len(RiskParameter)):
@@ -68,11 +64,7 @@
         250000000000000,  # expect_trading_fee_rate
         500000000000000,  # expect_min_collateral
         50000000000000,  # expect_price_drift_upper_limit
-<<<<<<< HEAD
-        0,  # expect_average_block_time
-=======
         1,  # expect_average_block_time
->>>>>>> 7ef837e6
     ]
 
     # build some positions
