--- conflicted
+++ resolved
@@ -105,11 +105,7 @@
         750000000000000,
         100000000000000,
         10000000000000,
-<<<<<<< HEAD
-        0
-=======
         1
->>>>>>> 7ef837e6
     ]
     actual_params = [market.params(i) for i in range(15)]
     assert expect_params == actual_params