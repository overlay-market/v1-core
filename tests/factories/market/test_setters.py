import pytest
from brownie import chain, reverts
from collections import OrderedDict


# NOTE: Use isolation fixture to avoid possible revert with max
# NOTE: lev immediately liquidatable market check
@pytest.fixture(autouse=True)
def isolation(fn_isolation):
    pass


# fee recipient tests
def test_set_fee_recipient(factory, gov, rando):
    expect_fee_recipient = rando

    # set fee recipient
    tx = factory.setFeeRecipient(expect_fee_recipient, {"from": gov})

    # check fee recipient changed
    actual_fee_recipient = factory.feeRecipient()
    assert expect_fee_recipient == actual_fee_recipient

    # check event emitted
    assert 'FeeRecipientUpdated' in tx.events
    expect_event = OrderedDict({
        "user": gov,
        "recipient": rando
    })
    actual_event = tx.events['FeeRecipientUpdated']
    assert actual_event == expect_event


def test_set_fee_recipient_reverts_when_not_gov(factory, alice):
    expect_fee_recipient = alice

    # check can't set fee recipient with non gov account
    with reverts("OVV1: !governor"):
        _ = factory.setFeeRecipient(expect_fee_recipient, {"from": alice})


def test_set_fee_recipient_reverts_when_zero_address(factory, gov):
    expect_fee_recipient = "0x0000000000000000000000000000000000000000"

    # check can't set fee recipient as zero address
    with reverts("OVV1: feeRecipient should not be zero address"):
        _ = factory.setFeeRecipient(expect_fee_recipient, {"from": gov})


# risk param tests
def test_set_risk_param(factory, market, gov):
    feed = market.feed()

    # default risk params
    default_params = [
        1200000000000,  # expect_k
        500000000000000000,  # expect_lmbda
        1500000000000000,  # expect_delta
        10000000000000000000,  # expect_cap_payoff
        700000000000000000000000,  # expect_cap_notional
        3000000000000000000,  # expect_cap_leverage
        3592000,  # expect_circuit_breaker_window
        86670000000000000000000,  # expect_circuit_breaker_mint_target
        12500000000000000,  # expect_maintenance_margin_fraction
        200000000000000000,  # expect_maintenance_margin_burn_rate
        20000000000000000,  # expect_liquidation_fee_rate
        550000000000000,  # expect_trading_fee_rate
        200000000000000,  # expect_min_collateral
        12000000000000,  # expect_price_drift_upper_limit
<<<<<<< HEAD
        0,  # expect_average_block_time
=======
        1,  # expect_average_block_time
>>>>>>> 7ef837e6
    ]

    for i in range(len(default_params)):
        # set param
        expect_param = default_params[i]
        tx = factory.setRiskParam(feed, i, expect_param, {"from": gov})

        # check param changed
        actual_param = market.params(i)
        assert expect_param == actual_param

        # check event emitted
        assert 'ParamUpdated' in tx.events
        expect_event = OrderedDict({
            "user": gov,
            "market": market,
            "name": i,
            "value": expect_param
        })
        actual_event = tx.events['ParamUpdated']
        assert actual_event == expect_event


def test_set_risk_param_reverts_when_not_gov(factory, market, alice):
    feed = market.feed()
    expect_k = 361250000000

    # check can't set k with non gov account
    with reverts("OVV1: !governor"):
        _ = factory.setRiskParam(feed, 0, expect_k, {"from": alice})


def test_set_risk_param_reverts_when_less_than_min(factory, market, gov):
    feed = market.feed()

    for i in range(15):
        expect_param = factory.PARAMS_MIN(i) - 1

        if expect_param >= 0:
            # check can't set param less than min
            with reverts("OVV1: param out of bounds"):
                _ = factory.setRiskParam(feed, i, expect_param, {"from": gov})

        # check can set param when equal to min
        expect_param = factory.PARAMS_MIN(i)
        factory.setRiskParam(feed, i, expect_param, {"from": gov})

        actual_param = market.params(i)
        assert actual_param == expect_param

        # undo the tx so can start form conftest.py market state
        chain.undo()


def test_set_risk_param_reverts_when_greater_than_max(factory, market, gov):
    feed = market.feed()

    for i in range(15):
        expect_param = factory.PARAMS_MAX(i) + 1

        # check can't set param greater than max
        with reverts("OVV1: param out of bounds"):
            _ = factory.setRiskParam(feed, i, expect_param, {"from": gov})

        # check can set param when equal to max
        expect_param = factory.PARAMS_MAX(i)
        factory.setRiskParam(feed, i, expect_param, {"from": gov})

        actual_param = market.params(i)
        assert actual_param == expect_param

        # undo the tx so can start form conftest.py market state
        chain.undo()


# shutdown tests
def test_shutdown(factory, market, guardian):
    feed = market.feed()

    # check hasn't been shut down yet
    assert market.isShutdown() is False

    # shut the market down
    tx = factory.shutdown(feed, {"from": guardian})

    # check now set to shutdown
    market.isShutdown() is True

    # check event emitted
    assert 'EmergencyShutdown' in tx.events
    expect_event = OrderedDict({
        "user": guardian,
        "market": market
    })
    actual_event = tx.events['EmergencyShutdown']
    assert actual_event == expect_event


def test_shutdown_reverts_when_not_guardian(factory, market, rando):
    feed = market.feed()

    # can't shutdown when not a guardian
    with reverts("OVV1: !guardian"):
        _ = factory.shutdown(feed, {"from": rando})<|MERGE_RESOLUTION|>--- conflicted
+++ resolved
@@ -67,11 +67,7 @@
         550000000000000,  # expect_trading_fee_rate
         200000000000000,  # expect_min_collateral
         12000000000000,  # expect_price_drift_upper_limit
-<<<<<<< HEAD
-        0,  # expect_average_block_time
-=======
         1,  # expect_average_block_time
->>>>>>> 7ef837e6
     ]
 
     for i in range(len(default_params)):
