import pytest
from brownie import (
    OverlayV1Factory, OverlayV1Market,
    OverlayV1Deployer, OverlayV1Token, OverlayV1FeedFactoryMock,
    web3
)


@pytest.fixture(scope="module")
def gov(accounts):
    yield accounts[0]


@pytest.fixture(scope="module")
def alice(accounts):
    yield accounts[1]


@pytest.fixture(scope="module")
def bob(accounts):
    yield accounts[2]


@pytest.fixture(scope="module")
def charlie(accounts):
    yield accounts[3]


@pytest.fixture(scope="module")
def rando(accounts):
    yield accounts[4]


@pytest.fixture(scope="module")
def fee_recipient(accounts):
    yield accounts[5]


@pytest.fixture(scope="module")
def guardian(accounts):
    yield accounts[6]


@pytest.fixture(scope="module")
def minter_role():
    yield web3.solidityKeccak(['string'], ["MINTER"])


@pytest.fixture(scope="module")
def burner_role():
    yield web3.solidityKeccak(['string'], ["BURNER"])


@pytest.fixture(scope="module")
def governor_role():
    yield web3.solidityKeccak(['string'], ["GOVERNOR"])


@pytest.fixture(scope="module")
def guardian_role():
    yield web3.solidityKeccak(['string'], ["GUARDIAN"])


@pytest.fixture(scope="module", params=[8000000])
def create_token(gov, alice, bob, minter_role, request):
    sup = request.param

    def create_token(supply=sup):
        tok = gov.deploy(OverlayV1Token)

        # mint the token then renounce minter role
        tok.grantRole(minter_role, gov, {"from": gov})
        tok.mint(gov, supply * 10 ** tok.decimals(), {"from": gov})
        tok.renounceRole(minter_role, gov, {"from": gov})

        tok.transfer(alice, (supply/2) * 10 ** tok.decimals(), {"from": gov})
        tok.transfer(bob, (supply/2) * 10 ** tok.decimals(), {"from": gov})
        return tok

    yield create_token


@pytest.fixture(scope="module")
def ov(create_token):
    yield create_token()


@pytest.fixture(scope="module", params=[
    (600, 3600, 1000000000000000000, 1000000000000000000,
     2000000000000000000, 2000000000000000000, 3000000000000000000,
     3000000000000000000)
])
def create_feed_factory(gov, request, ov):
    """
    Creates a new feed factory and deploys three mock feeds for testing.
    Below, third mock is used in creating a market for test_setters.py
    """
    (micro, macro, price_one, reserve_one, price_two,
     reserve_two, price_three, reserve_three) = request.param

    def create_feed_factory(tok=ov, micro_window=micro, macro_window=macro,
                            mock_price_one=price_one,
                            mock_reserve_one=reserve_one,
                            mock_price_two=price_two,
                            mock_reserve_two=reserve_two,
                            mock_price_three=price_three,
                            mock_reserve_three=reserve_three):
        factory = gov.deploy(OverlayV1FeedFactoryMock, micro_window,
                             macro_window)

        # deploy the two feeds from the factory to add to registry
        factory.deployFeed(mock_price_one, mock_reserve_one)
        factory.deployFeed(mock_price_two, mock_reserve_two)
        factory.deployFeed(mock_price_three, mock_reserve_three)

        return factory

    yield create_feed_factory


@pytest.fixture(scope="module")
def feed_factory(create_feed_factory):
    yield create_feed_factory()


@pytest.fixture(scope="module")
def feed_one(feed_factory):
    feed = feed_factory.getFeed(1000000000000000000, 1000000000000000000)
    yield feed


@pytest.fixture(scope="module")
def feed_two(feed_factory):
    feed = feed_factory.getFeed(2000000000000000000, 2000000000000000000)
    yield feed


@pytest.fixture(scope="module")
def feed_three(feed_factory):
    feed = feed_factory.getFeed(3000000000000000000, 3000000000000000000)
    yield feed


@pytest.fixture(scope="module")
def create_factory(gov, guardian, fee_recipient, request, ov, governor_role,
                   guardian_role, feed_factory, feed_three):

    def create_factory(tok=ov, recipient=fee_recipient, feeds=feed_factory,
                       feed=feed_three):
        # create the market factory
        factory = gov.deploy(OverlayV1Factory, tok, recipient)

        # grant market factory token admin role
        tok.grantRole(tok.DEFAULT_ADMIN_ROLE(), factory, {"from": gov})

        # grant gov the governor role on token to access factory methods
        tok.grantRole(governor_role, gov, {"from": gov})
        # grant gov the guardian role on token to access factory methods
        tok.grantRole(guardian_role, guardian, {"from": gov})

        # add the feed factory
        factory.addFeedFactory(feeds, {"from": gov})

        # deploy a single market on feed three
        k = 1220000000000
        lmbda = 1000000000000000000
        delta = 2500000000000000
        cap_payoff = 5000000000000000000
        cap_notional = 800000000000000000000000
        cap_leverage = 2000000000000000000
        circuit_breaker_window = 2592000  # 30d
        circuit_breaker_mint_target = 66670000000000000000000  # 10% per year
        maintenance = 10000000000000000
        maintenance_burn = 100000000000000000
        liquidation_fee = 10000000000000000  # 1.00% (100 bps)
        trade_fee = 750000000000000
        min_collateral = 100000000000000
        price_drift_upper_limit = 10000000000000  # 0.001% per sec
<<<<<<< HEAD
        average_block_time = 0
=======
        average_block_time = 1
>>>>>>> 7ef837e6

        params = (k, lmbda, delta, cap_payoff, cap_notional, cap_leverage,
                  circuit_breaker_window, circuit_breaker_mint_target,
                  maintenance, maintenance_burn, liquidation_fee, trade_fee,
                  min_collateral, price_drift_upper_limit, average_block_time)
        _ = factory.deployMarket(feeds, feed, params, {"from": gov})

        return factory

    yield create_factory


@pytest.fixture(scope="module")
def factory(create_factory):
    yield create_factory()


@pytest.fixture(scope="module")
def market(factory, feed_three):
    market_addr = factory.getMarket(feed_three)
    yield OverlayV1Market.at(market_addr)


@pytest.fixture(scope="module")
def deployer(factory):
    deployer_addr = factory.deployer()
    yield OverlayV1Deployer.at(deployer_addr)<|MERGE_RESOLUTION|>--- conflicted
+++ resolved
@@ -176,11 +176,7 @@
         trade_fee = 750000000000000
         min_collateral = 100000000000000
         price_drift_upper_limit = 10000000000000  # 0.001% per sec
-<<<<<<< HEAD
-        average_block_time = 0
-=======
         average_block_time = 1
->>>>>>> 7ef837e6
 
         params = (k, lmbda, delta, cap_payoff, cap_notional, cap_leverage,
                   circuit_breaker_window, circuit_breaker_mint_target,
