# import all_addresses as aa
import os
import json
from pathlib import Path

#NOTES:
#factory_address refers to OverlayV1Factory
#feed_factory_contract_address refers to XXX

class OM: #Overlay Management


	#TODO fix this hacky way of getting the path	
	RISK_PARAMETERS_DIR = Path(os.getcwd()) / 'scripts/all_feeds_all_parameters.json'   

	#CHAINS:
	ETH_MAIN = 'ethereum_mainnet'
	ETH_TEST = 'ethereum_goerli'
	ARB_TEST = 'arbitrum_goerli'
	ARB_MAIN = 'arbitrum_one'
	FEED_ADDRESS = 'feed_address'
	MARKET_ADDRESS = 'market_address'
	DEPLOYED_MARKET = 'deployed_market'

	#CONSTANT ADDRESSES (CHAIN WISE):
	const_addresses = {
		ARB_MAIN: {
			'factory': '0xC3cB99652111e7828f38544E3e94c714D8F9a51a',
			'state': '0xC3cB99652111e7828f38544E3e94c714D8F9a51a',
			'ovl': '0x4305C4Bc521B052F17d389c2Fe9d37caBeB70d54',
			'feed_factory': {
				'chainlink': '0x92ee7A26Dbc18E9C0157831d79C2906A02fD1FAe',
				'nftperp': '0xFA0282158936D8A9cC9F413A90d592a47397239a',
				'uniswap_v3': '0x37cFe8B998205aA38b1aFDA48706551EF6EBc1aE'
			}
		},

		ETH_MAIN: {
			'factory': '0x9a74758c2A80fA1B1d899E0E1f24CF505a4Dea33',
			'state': '0x477122219aa1F76E190f480a85af97DE0A643320',
			'ovl': '0xdc77acc82cce1cc095cba197474cc06824ade6f7',
			'feed_factory': {
				'uniswap_v3': '0x40a9C6E8d60bE1CE297Bef6a9aC3337d45193D87'
			}
		},

		ARB_TEST: {
			'factory': '0x733A47039C02bB3B5950F1c6DAaC5E24f3821AB2',
			'state': '0x68eb0F1Fbbb35b98526F53c01B18507f95F02119',
			'ovl': '0x1023b1BC47b9b449eAD9329EE0eFD4fDAcA3D767',
			'feed_factory': {
				'chainlink': '0x75D6b2D432EeB742942E4f6E9FF77Db56B834099'
			}
		},

		ETH_TEST: {
			'factory': '0x2422d0108b844FC5114E864346c584b0d10d57C0',
			'state': '0x9d2fbD680e2873A99dFc1dB876e933c7CE05Cf12',
			'ovl': '0xdBD4a09ac1962F028390C53F4a4d126F5E13baEe',
			'feed_factory': {
				'chainlink': '0x5967A38B49ad2B63A5f04D02dbEAaD76BC4965Ac'
			}
		}
	}

    ## XXX these are ordered!!! XXX DO NOT CHANGE 
	risk_params = ["k", "lambda", "delta", "capPayoff", "capNotional", "capLeverage", "circuitBreakerWindow", "circuitBreakerMintTarget", "maintenanceMarginFraction", "maintenanceMarginBurnRate", "liquidationFeeRate", "tradingFeeRate", "minCollateral", "priceDriftUpperLimit", "averageBlockTime"]

	@classmethod
	def get_deployable_feeds(cls, chain_id):
		afap = cls.get_all_feeds_all_parameters(chain_id)
		deployable_feeds = []
		for market_key, market_dict in afap.items():
			if market_dict['feed_parameters']['deployable']:
				deployable_feeds.append(market_key)
		return deployable_feeds
	
	
	@classmethod
	def filter_by_blockchain(cls, selected_chains: list, to_filter: dict = None):
		# this nested for loops are here to explicitly show exactly what is going on 
		all_params = to_filter if to_filter else cls.get_all_parameters()
		res = {} 
		for market_key, chain_dict in all_params.items():
			for chain_key, oracle_dict in chain_dict.items():
				if chain_key in selected_chains:
					if market_key not in res.keys():
						res[market_key] = {}
					for oracle_key, params in oracle_dict.items():					
						res[market_key].update({chain_key: {oracle_key: params}})

		return res

	@classmethod
	def filter_by_oracle(cls, selected_oracles: list, to_filter: dict = None):
		# this nested for loops are here to explicitly show exactly what is going on 
		all_params = to_filter if to_filter else cls.get_all_parameters()
		res = {} 
		for market_key, chain_dict in all_params.items():
			for chain_key, oracle_dict in chain_dict.items():
				for oracle_key, params in oracle_dict.items():
					if oracle_key in selected_oracles:
						if market_key not in res.keys():
							res[market_key] = {}
						res[market_key].update({chain_key: {oracle_key: params}})
		return res
	
	@classmethod
	def filter_by_deployable(cls, to_filter: dict = None):
		# this nested for loops are here to explicitly show exactly what is going on 
		all_params = to_filter if to_filter else cls.get_all_parameters()
		res = {} 
		for market_key, chain_dict in all_params.items():
			for chain_key, oracle_dict in chain_dict.items():
				for oracle_key, params in oracle_dict.items():
					if params['deployable']:
						if market_key not in res.keys():
							res[market_key] = {}	
						res[market_key].update({chain_key: {oracle_key: params}})
		return res
					

	@classmethod
	def risk_param_array(cls, params):
		return [params[key] for key in cls.risk_params]

	@classmethod
	def get_market_parameters(cls, feed, network, oracle):
		params = cls.get_all_parameters()[feed][network][oracle]
		aggregator = params['aggregator']
		risk_parameters = params['risk_parameters']
		factory_address = params['factory_address']
		#TODO fix the next line
		chainlink_feed_factory_contract_address = params['chainlink_feed_factory_contract_address']
		risk_params = cls.risk_param_array(params['risk_parameters'])

		return aggregator, risk_parameters, factory_address, chainlink_feed_factory_contract_address, risk_params


	# XXX THIS IS ACCESS TO THE MAIN DATA STORE XXX
	@classmethod
<<<<<<< HEAD
	def get_all_feeds_all_parameters(cls, chain_id: str = None):
		'''
		Return all parameters of all chains if no chain_id is specified.
		Otherwise return all parameters of specified chain_id only.
		'''
=======
	def get_all_parameters(cls):
>>>>>>> 7a09136c
		with  open(cls.RISK_PARAMETERS_DIR, 'r') as f:
			afap = json.load(f)
		if chain_id is None:
			return afap
		else:
			return afap[chain_id]

	@classmethod
<<<<<<< HEAD
	def update_all_feeds_all_parameters(cls, data, chain_id):
		afap = cls.get_all_feeds_all_parameters()
		afap[chain_id] = data
=======
	def update_all_parameters(cls, data):
>>>>>>> 7a09136c
		with  open(cls.RISK_PARAMETERS_DIR, 'w') as f:
			json.dump(afap, f, indent=4)

	#TODO remove
	@classmethod
	def getKey(cls, chain_dict):
		for key in chain_dict:
			return key
			<|MERGE_RESOLUTION|>--- conflicted
+++ resolved
@@ -68,7 +68,7 @@
 
 	@classmethod
 	def get_deployable_feeds(cls, chain_id):
-		afap = cls.get_all_feeds_all_parameters(chain_id)
+		afap = cls.get_all_parameters(chain_id)
 		deployable_feeds = []
 		for market_key, market_dict in afap.items():
 			if market_dict['feed_parameters']['deployable']:
@@ -139,15 +139,11 @@
 
 	# XXX THIS IS ACCESS TO THE MAIN DATA STORE XXX
 	@classmethod
-<<<<<<< HEAD
-	def get_all_feeds_all_parameters(cls, chain_id: str = None):
+	def get_all_parameters(cls, chain_id: str = None):
 		'''
 		Return all parameters of all chains if no chain_id is specified.
 		Otherwise return all parameters of specified chain_id only.
 		'''
-=======
-	def get_all_parameters(cls):
->>>>>>> 7a09136c
 		with  open(cls.RISK_PARAMETERS_DIR, 'r') as f:
 			afap = json.load(f)
 		if chain_id is None:
@@ -156,13 +152,9 @@
 			return afap[chain_id]
 
 	@classmethod
-<<<<<<< HEAD
-	def update_all_feeds_all_parameters(cls, data, chain_id):
-		afap = cls.get_all_feeds_all_parameters()
+	def update_all_parameters(cls, data, chain_id):
+		afap = cls.get_all_parameters()
 		afap[chain_id] = data
-=======
-	def update_all_parameters(cls, data):
->>>>>>> 7a09136c
 		with  open(cls.RISK_PARAMETERS_DIR, 'w') as f:
 			json.dump(afap, f, indent=4)
 
